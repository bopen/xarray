--- conflicted
+++ resolved
@@ -64,26 +64,15 @@
 
 
 def dataset_from_backend_dataset(
-<<<<<<< HEAD
-    backend_ds,
-    filename_or_obj,
-    engine,
-    chunks,
-    cache,
-    overwrite_encoded_chunks,
-    backend_kwargs,
-    **kwargs,
-=======
-    ds, filename_or_obj, engine, chunks, cache, overwrite_encoded_chunks, extra_tokens,
->>>>>>> de29a4cc
+    backend_ds, filename_or_obj, engine, chunks, cache, overwrite_encoded_chunks, extra_tokens,
 ):
-    if not (isinstance(chunks, (int, dict)) or (chunks is None) or (chunks == "auto")):
-        raise ValueError(
-            "chunks must be an int, dict, 'auto', or None. "
-            "Instead found %s. " % chunks
-        )
-
-<<<<<<< HEAD
+    if not (isinstance(chunks, (int, dict)) or chunks is None):
+        if chunks != "auto":
+            raise ValueError(
+                "chunks must be an int, dict, 'auto', or None. "
+                "Instead found %s. " % chunks
+            )
+
     _protect_dataset_variables_inplace(backend_ds, cache)
     if chunks is None:
         return set_source(backend_ds, filename_or_obj)
@@ -92,17 +81,8 @@
         from dask.base import tokenize
         mtime = get_mtime(filename_or_obj)
         token = tokenize(
-            filename_or_obj, mtime, engine, chunks, **backend_kwargs, **kwargs
+            filename_or_obj, mtime, engine, chunks, **extra_tokens
         )
-=======
-        # if passed an actual file path, augment the token with
-        # the file modification time
-        if isinstance(filename_or_obj, str) and not is_remote_uri(filename_or_obj):
-            mtime = os.path.getmtime(filename_or_obj)
-        else:
-            mtime = None
-        token = tokenize(filename_or_obj, mtime, engine, chunks, **extra_tokens)
->>>>>>> de29a4cc
         name_prefix = "open_dataset-%s" % token
         ds = backend_ds.chunk(chunks, name_prefix=name_prefix, token=token)
     else:
