import io
import os

import numpy as np

from ..core.indexing import NumpyIndexingAdapter
from ..core.utils import Frozen, FrozenDict, close_on_error, read_magic_number
from ..core.variable import Variable
<<<<<<< HEAD
from .common import BackendArray, AbstractBackendEntrypoint, WritableCFDataStore
=======
from .common import (
    BACKEND_ENTRYPOINTS,
    BackendArray,
    BackendEntrypoint,
    WritableCFDataStore,
)
>>>>>>> 93ea177b
from .file_manager import CachingFileManager, DummyFileManager
from .locks import ensure_lock, get_write_lock
from .netcdf3 import encode_nc3_attr_value, encode_nc3_variable, is_valid_nc3_name
from .store import StoreBackendEntrypoint

try:
    import scipy.io

    has_scipy = True
except ModuleNotFoundError:
    has_scipy = False


def _decode_string(s):
    if isinstance(s, bytes):
        return s.decode("utf-8", "replace")
    return s


def _decode_attrs(d):
    # don't decode _FillValue from bytes -> unicode, because we want to ensure
    # that its type matches the data exactly
    return {k: v if k == "_FillValue" else _decode_string(v) for (k, v) in d.items()}


class ScipyArrayWrapper(BackendArray):
    def __init__(self, variable_name, datastore):
        self.datastore = datastore
        self.variable_name = variable_name
        array = self.get_variable().data
        self.shape = array.shape
        self.dtype = np.dtype(array.dtype.kind + str(array.dtype.itemsize))

    def get_variable(self, needs_lock=True):
        ds = self.datastore._manager.acquire(needs_lock)
        return ds.variables[self.variable_name]

    def __getitem__(self, key):
        data = NumpyIndexingAdapter(self.get_variable().data)[key]
        # Copy data if the source file is mmapped. This makes things consistent
        # with the netCDF4 library by ensuring we can safely read arrays even
        # after closing associated files.
        copy = self.datastore.ds.use_mmap
        return np.array(data, dtype=self.dtype, copy=copy)

    def __setitem__(self, key, value):
        with self.datastore.lock:
            data = self.get_variable(needs_lock=False)
            try:
                data[key] = value
            except TypeError:
                if key is Ellipsis:
                    # workaround for GH: scipy/scipy#6880
                    data[:] = value
                else:
                    raise


def _open_scipy_netcdf(filename, mode, mmap, version):
    import gzip

    # if the string ends with .gz, then gunzip and open as netcdf file
    if isinstance(filename, str) and filename.endswith(".gz"):
        try:
            return scipy.io.netcdf_file(
                gzip.open(filename), mode=mode, mmap=mmap, version=version
            )
        except TypeError as e:
            # TODO: gzipped loading only works with NetCDF3 files.
            if "is not a valid NetCDF 3 file" in e.message:
                raise ValueError("gzipped file loading only supports NetCDF 3 files.")
            else:
                raise

    if isinstance(filename, bytes) and filename.startswith(b"CDF"):
        # it's a NetCDF3 bytestring
        filename = io.BytesIO(filename)

    try:
        return scipy.io.netcdf_file(filename, mode=mode, mmap=mmap, version=version)
    except TypeError as e:  # netcdf3 message is obscure in this case
        errmsg = e.args[0]
        if "is not a valid NetCDF 3 file" in errmsg:
            msg = """
            If this is a NetCDF4 file, you may need to install the
            netcdf4 library, e.g.,

            $ pip install netcdf4
            """
            errmsg += msg
            raise TypeError(errmsg)
        else:
            raise


class ScipyDataStore(WritableCFDataStore):
    """Store for reading and writing data via scipy.io.netcdf.

    This store has the advantage of being able to be initialized with a
    StringIO object, allow for serialization without writing to disk.

    It only supports the NetCDF3 file-format.
    """

    def __init__(
        self, filename_or_obj, mode="r", format=None, group=None, mmap=None, lock=None
    ):
        if group is not None:
            raise ValueError("cannot save to a group with the scipy.io.netcdf backend")

        if format is None or format == "NETCDF3_64BIT":
            version = 2
        elif format == "NETCDF3_CLASSIC":
            version = 1
        else:
            raise ValueError("invalid format for scipy.io.netcdf backend: %r" % format)

        if lock is None and mode != "r" and isinstance(filename_or_obj, str):
            lock = get_write_lock(filename_or_obj)

        self.lock = ensure_lock(lock)

        if isinstance(filename_or_obj, str):
            manager = CachingFileManager(
                _open_scipy_netcdf,
                filename_or_obj,
                mode=mode,
                lock=lock,
                kwargs=dict(mmap=mmap, version=version),
            )
        else:
            scipy_dataset = _open_scipy_netcdf(
                filename_or_obj, mode=mode, mmap=mmap, version=version
            )
            manager = DummyFileManager(scipy_dataset)

        self._manager = manager

    @property
    def ds(self):
        return self._manager.acquire()

    def open_store_variable(self, name, var):
        return Variable(
            var.dimensions,
            ScipyArrayWrapper(name, self),
            _decode_attrs(var._attributes),
        )

    def get_variables(self):
        return FrozenDict(
            (k, self.open_store_variable(k, v)) for k, v in self.ds.variables.items()
        )

    def get_attrs(self):
        return Frozen(_decode_attrs(self.ds._attributes))

    def get_dimensions(self):
        return Frozen(self.ds.dimensions)

    def get_encoding(self):
        encoding = {}
        encoding["unlimited_dims"] = {
            k for k, v in self.ds.dimensions.items() if v is None
        }
        return encoding

    def set_dimension(self, name, length, is_unlimited=False):
        if name in self.ds.dimensions:
            raise ValueError(
                "%s does not support modifying dimensions" % type(self).__name__
            )
        dim_length = length if not is_unlimited else None
        self.ds.createDimension(name, dim_length)

    def _validate_attr_key(self, key):
        if not is_valid_nc3_name(key):
            raise ValueError("Not a valid attribute name")

    def set_attribute(self, key, value):
        self._validate_attr_key(key)
        value = encode_nc3_attr_value(value)
        setattr(self.ds, key, value)

    def encode_variable(self, variable):
        variable = encode_nc3_variable(variable)
        return variable

    def prepare_variable(
        self, name, variable, check_encoding=False, unlimited_dims=None
    ):
        if check_encoding and variable.encoding:
            if variable.encoding != {"_FillValue": None}:
                raise ValueError(
                    "unexpected encoding for scipy backend: %r"
                    % list(variable.encoding)
                )

        data = variable.data
        # nb. this still creates a numpy array in all memory, even though we
        # don't write the data yet; scipy.io.netcdf does not not support
        # incremental writes.
        if name not in self.ds.variables:
            self.ds.createVariable(name, data.dtype, variable.dims)
        scipy_var = self.ds.variables[name]
        for k, v in variable.attrs.items():
            self._validate_attr_key(k)
            setattr(scipy_var, k, v)

        target = ScipyArrayWrapper(name, self)

        return target, data

    def sync(self):
        self.ds.sync()

    def close(self):
        self._manager.close()



class ScipyBackendEntrypoint(AbstractBackendEntrypoint):

    def guess_can_open(self, store_spec):
        try:
            return read_magic_number(store_spec).startswith(b"CDF")
        except TypeError:
            pass

        try:
            _, ext = os.path.splitext(store_spec)
        except TypeError:
            return False
        return ext in {".nc", ".nc4", ".cdf", ".gz"}

    def open_dataset(
            self,
            filename_or_obj,
            mask_and_scale=True,
            decode_times=None,
            concat_characters=None,
            decode_coords=None,
            drop_variables=None,
            use_cftime=None,
            decode_timedelta=None,
            mode="r",
            format=None,
            group=None,
            mmap=None,
            lock=None,
    ):

<<<<<<< HEAD
        store = ScipyDataStore(
            filename_or_obj, mode=mode, format=format, group=group, mmap=mmap, lock=lock
        )

        store_entrypoint = StoreBackendEntrypoint()
        with close_on_error(store):
            ds = store_entrypoint.open_dataset(
                store,
                mask_and_scale=mask_and_scale,
                decode_times=decode_times,
                concat_characters=concat_characters,
                decode_coords=decode_coords,
                drop_variables=drop_variables,
                use_cftime=use_cftime,
                decode_timedelta=decode_timedelta,
            )
        return ds
=======
scipy_backend = BackendEntrypoint(
    open_dataset=open_backend_dataset_scipy, guess_can_open=guess_can_open_scipy
)


if has_scipy:
    BACKEND_ENTRYPOINTS["scipy"] = scipy_backend
>>>>>>> 93ea177b
<|MERGE_RESOLUTION|>--- conflicted
+++ resolved
@@ -6,16 +6,12 @@
 from ..core.indexing import NumpyIndexingAdapter
 from ..core.utils import Frozen, FrozenDict, close_on_error, read_magic_number
 from ..core.variable import Variable
-<<<<<<< HEAD
-from .common import BackendArray, AbstractBackendEntrypoint, WritableCFDataStore
-=======
 from .common import (
     BACKEND_ENTRYPOINTS,
     BackendArray,
-    BackendEntrypoint,
+    AbstractBackendEntrypoint,
     WritableCFDataStore,
 )
->>>>>>> 93ea177b
 from .file_manager import CachingFileManager, DummyFileManager
 from .locks import ensure_lock, get_write_lock
 from .netcdf3 import encode_nc3_attr_value, encode_nc3_variable, is_valid_nc3_name
@@ -268,7 +264,6 @@
             lock=None,
     ):
 
-<<<<<<< HEAD
         store = ScipyDataStore(
             filename_or_obj, mode=mode, format=format, group=group, mmap=mmap, lock=lock
         )
@@ -286,12 +281,7 @@
                 decode_timedelta=decode_timedelta,
             )
         return ds
-=======
-scipy_backend = BackendEntrypoint(
-    open_dataset=open_backend_dataset_scipy, guess_can_open=guess_can_open_scipy
-)
 
 
 if has_scipy:
-    BACKEND_ENTRYPOINTS["scipy"] = scipy_backend
->>>>>>> 93ea177b
+    BACKEND_ENTRYPOINTS["scipy"] = ScipyBackendEntrypoint