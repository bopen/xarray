--- conflicted
+++ resolved
@@ -4,19 +4,14 @@
 from ..core.pycompat import integer_types
 from ..core.utils import Frozen, FrozenDict, close_on_error, is_dict_like, is_remote_uri
 from ..core.variable import Variable
-<<<<<<< HEAD
-from .common import AbstractDataStore, BackendArray, AbstractBackendEntrypoint, robust_getitem
-from .store import StoreBackendEntrypoint
-=======
 from .common import (
     BACKEND_ENTRYPOINTS,
     AbstractDataStore,
     BackendArray,
-    BackendEntrypoint,
+    AbstractBackendEntrypoint,
     robust_getitem,
 )
-from .store import open_backend_dataset_store
->>>>>>> 93ea177b
+from .store import StoreBackendEntrypoint
 
 try:
     import pydap.client
@@ -134,7 +129,6 @@
             session=session,
         )
 
-<<<<<<< HEAD
         store_entrypoint = StoreBackendEntrypoint()
         with close_on_error(store):
             ds = store_entrypoint.open_dataset(
@@ -148,13 +142,7 @@
                 decode_timedelta=decode_timedelta,
             )
             return ds
-=======
-
-pydap_backend = BackendEntrypoint(
-    open_dataset=open_backend_dataset_pydap, guess_can_open=guess_can_open_pydap
-)
 
 
 if has_pydap:
-    BACKEND_ENTRYPOINTS["pydap"] = pydap_backend
->>>>>>> 93ea177b
+    BACKEND_ENTRYPOINTS["pydap"] = AbstractBackendEntrypoint