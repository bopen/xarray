--- conflicted
+++ resolved
@@ -306,7 +306,6 @@
         self._manager.close(**kwargs)
 
 
-<<<<<<< HEAD
 def open_h5necdf_(
         filename_or_obj,
         xr_decoders,
@@ -331,9 +330,4 @@
         ds._file_obj = file_obj
         ds.encoding = encoding
 
-    return ds
-
-=======
-def open_v2():
-    pass
->>>>>>> 2b2231dd
+    return ds